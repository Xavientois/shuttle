--- conflicted
+++ resolved
@@ -2,12 +2,8 @@
 members = [
   "api",
   "service",
-<<<<<<< HEAD
-  "cargo-unveil"
-=======
   "cargo-unveil",
   "lib"
->>>>>>> c166df7f
 ]
 exclude = [
   "examples"
