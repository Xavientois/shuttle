--- conflicted
+++ resolved
@@ -10,20 +10,11 @@
 proc-macro = true
 
 [dependencies]
-<<<<<<< HEAD
-proc-macro2 = "1.0.36"
+proc-macro2 = "1.0.39"
 proc-macro-error = "1.0"
-quote = "1.0.17"
-syn = { version = "1.0.90", features = ["full", "extra-traits"] }
-
-[dev-dependencies]
-pretty_assertions = "1.2"
-trybuild = "1.0"
-=======
-proc-macro2 = "1.0.39"
 quote = "1.0.18"
-syn = { version = "1.0.96", features = ["full"] }
+syn = { version = "1.0.96", features = ["full", "extra-traits"] }
 
 [dev-dependencies]
 pretty_assertions = "1.2.1"
->>>>>>> a21c4563
+trybuild = "1.0"