--- conflicted
+++ resolved
@@ -5,9 +5,6 @@
     'postgres-rocket-app',
     'hello-world-axum-app',
     'authentication-rocket-app',
-<<<<<<< HEAD
+    'hello-world-tide-app',
     'hello-world-tower-app',
-=======
-    'hello-world-tide-app',
->>>>>>> 443de25d
 ]