use anyhow::{anyhow, Context, Result};
use cargo::core::compiler::CompileMode;
use cargo::core::Workspace;
use cargo::ops::CompileOptions;
use rocket::tokio;
use rocket::tokio::io::AsyncWriteExt;
use shuttle_common::project::ProjectConfig;
use std::io;
use std::path::{Path, PathBuf};
use std::process::Command;
use uuid::Uuid;

#[cfg(debug_assertions)]
pub const DEFAULT_FS_ROOT: &str = "/tmp/shuttle/crates/";

#[cfg(not(debug_assertions))]
// as per: https://stackoverflow.com/questions/1510104/where-to-store-application-data-non-user-specific-on-linux
pub const DEFAULT_FS_ROOT: &str = "/var/lib/shuttle/crates/";

pub(crate) struct Build {
    pub(crate) so_path: PathBuf,
}

// remove the trait at some point
#[async_trait]
pub(crate) trait BuildSystem: Send + Sync {
    async fn build(
        &self,
        crate_bytes: &[u8],
        project_config: &ProjectConfig,
        buf: Box<dyn std::io::Write + Send>,
    ) -> Result<Build>;

    fn fs_root(&self) -> PathBuf;
}

/// A basic build system that uses the file system for caching and storage
pub(crate) struct FsBuildSystem {
    fs_root: PathBuf,
}

impl FsBuildSystem {
    /// Intialises the FS Build System. Optionally you can define the root
    /// of its file system. If unspecified, will default to `FS_ROOT`.
    /// The FS Build System will fail to intialise if the directory does not.
    /// exist
    pub(crate) fn initialise(path: Option<PathBuf>) -> Result<Self> {
        let fs_root = path.unwrap_or_else(|| PathBuf::from(DEFAULT_FS_ROOT));
        if !(fs_root.exists()) {
            return Err(anyhow!(
                r#"
            Failed to initialise FS Build System.
            The path {:?} does not exist.
            Please create the directory to continue with deployment"#,
                &fs_root
            ));
        }
        Ok(FsBuildSystem { fs_root })
    }

    /// Given an api key and project name returns a `PathBuf` to the project
    /// If the directory does not exist, creates it.
    fn project_path(&self, project: &str) -> Result<PathBuf> {
        let mut project_path = self.fs_root.clone();
        project_path.push(project);
        // create directory
        std::fs::create_dir_all(&project_path)?;
        Ok(project_path)
    }
}

#[async_trait]
impl BuildSystem for FsBuildSystem {
    async fn build(
        &self,
        crate_bytes: &[u8],
        project_config: &ProjectConfig,
        buf: Box<dyn std::io::Write + Send>,
    ) -> Result<Build> {
        let project_name = project_config.name();

        // project path
        let project_path = self.project_path(project_name)?;
        debug!("Project path: {}", project_path.display());

        // clear directory
        clear_project_dir(&project_path).context(
            "there was an issue cleaning the project directory. Please try again in a bit.",
        )?;

        // crate path
        let crate_path = crate_location(&project_path, project_name);
        debug!("Crate path: {}", crate_path.display());

        // create target file
        let mut target_file = tokio::fs::File::create(&crate_path).await?;

        // write bytes to file
        target_file.write_all(crate_bytes).await?;

        // extract tarball
        extract_tarball(&crate_path, &project_path)?;

        // run cargo build (--debug for now)
        let so_path = build_crate(&project_path, buf)?;

        // create uniquely named so file to satisfy `libloading`
        let so_path = create_unique_named_so_file(&project_path, &so_path)?;

        // create marker file
        create_so_marker(&project_path, &so_path)?;

        Ok(Build { so_path })
    }

    fn fs_root(&self) -> PathBuf {
        self.fs_root.clone()
    }
}

/// Creates a marker file with the location of the `so` file
/// so that we can use it when bootstrapping the deployment
/// system
fn create_so_marker(project_path: &Path, so_path: &Path) -> Result<()> {
    let marker_path = project_path.join(".shuttle_marker");
    // unwraps here are ok since we are writing a valid `Path`
    Ok(std::fs::write(&marker_path, so_path.to_str().unwrap())?)
}

/// Copies the original `so` file to the project directory with a random name
/// to appease `libloading`.
fn create_unique_named_so_file(project_path: &Path, so_path: &Path) -> Result<PathBuf> {
    let so_unique_path = project_path.join(&format!("{}.so", Uuid::new_v4()));
    std::fs::copy(so_path, &so_unique_path)?;
    Ok(so_unique_path)
}

/// Clear everything which is not the target folder from the project path
fn clear_project_dir(project_path: &Path) -> Result<()> {
    // remove everything except for the target folder
    std::fs::read_dir(project_path)?
        .into_iter()
        .filter_map(|dir| dir.ok())
<<<<<<< HEAD
        .filter(|dir| {
            if dir.file_name() == "target" {
                return false
            }

            if let Some(Some("so")) = dir.path().extension().map(|f| f.to_str()) {
                return false
            }

            return true
        })
        .map(|dir| {
=======
        .filter(|dir| dir.file_name() != "target")
        .try_for_each::<_, Result<_, io::Error>>(|dir| {
>>>>>>> 7c6101be
            if let Ok(file) = dir.file_type() {
                if file.is_dir() {
                    std::fs::remove_dir_all(&dir.path())?;
                } else if file.is_file() {
                    std::fs::remove_file(&dir.path())?;
                } else if file.is_symlink() {
                    // there shouldn't be any symlinks here
                    unimplemented!()
                }
            }
            Ok(())
        })?;
    Ok(())
}

/// Given a project path and a project name, return the location of the .crate file
fn crate_location(project_path: &Path, project_name: &str) -> PathBuf {
    project_path.join(project_name).with_extension("crate")
}

/// Given a .crate file (which is a gzipped tarball), extracts the contents
/// into the project_path
fn extract_tarball(crate_path: &Path, project_path: &Path) -> Result<()> {
    Command::new("tar")
        .arg("-xzvf") // extract
        .arg(crate_path)
        .arg("-C") // target
        .arg(project_path)
        .arg("--strip-components") // remove top-level directory
        .arg("1")
        .arg("--touch") // touch to update mtime for cargo
        .output()?;
    Ok(())
}

/// Given a project directory path, builds the crate
fn build_crate(project_path: &Path, buf: Box<dyn std::io::Write>) -> Result<PathBuf> {
    let mut shell = cargo::core::Shell::from_write(buf);
    shell.set_verbosity(cargo::core::Verbosity::Normal);

    let cwd = std::env::current_dir()
        .with_context(|| "couldn't get the current directory of the process")?;
    let homedir = cargo::util::homedir(&cwd).ok_or_else(|| {
        anyhow!(
            "Cargo couldn't find your home directory. \
                 This probably means that $HOME was not set."
        )
    })?;

    let config = cargo::Config::new(shell, cwd, homedir);
    let manifest_path = project_path.join("Cargo.toml");

    let ws = Workspace::new(&manifest_path, &config)?;
    let opts = CompileOptions::new(&config, CompileMode::Build)?;
    let compilation = cargo::ops::compile(&ws, &opts)?;

    if compilation.cdylibs.is_empty() {
        return Err(anyhow!("a cdylib was not created"));
    }

    Ok(compilation.cdylibs[0].path.clone())
}<|MERGE_RESOLUTION|>--- conflicted
+++ resolved
@@ -141,7 +141,6 @@
     std::fs::read_dir(project_path)?
         .into_iter()
         .filter_map(|dir| dir.ok())
-<<<<<<< HEAD
         .filter(|dir| {
             if dir.file_name() == "target" {
                 return false
@@ -153,11 +152,7 @@
 
             return true
         })
-        .map(|dir| {
-=======
-        .filter(|dir| dir.file_name() != "target")
         .try_for_each::<_, Result<_, io::Error>>(|dir| {
->>>>>>> 7c6101be
             if let Ok(file) = dir.file_type() {
                 if file.is_dir() {
                     std::fs::remove_dir_all(&dir.path())?;
