pub mod project;

use std::{
    collections::BTreeMap,
    fmt::{Display, Formatter},
};

use chrono::{DateTime, Utc};
use log::Level;
use rocket::Responder;
use serde::{Deserialize, Serialize};
use uuid::Uuid;

use crate::project::ProjectName;

pub const SHUTTLE_PROJECT_HEADER: &str = "Shuttle-Project";

#[cfg(debug_assertions)]
pub const API_URL_DEFAULT: &str = "http://localhost:8001";

#[cfg(not(debug_assertions))]
pub const API_URL_DEFAULT: &str = "https://api.shuttle.rs";

pub type ApiKey = String;
pub type ApiUrl = String;
pub type Host = String;
pub type DeploymentId = Uuid;
pub type Port = u16;

/// Deployment metadata. This serves two purposes. Storing information
/// used for the deployment process and also providing the client with
/// information on the state of the deployment
#[derive(Debug, Clone, Serialize, Deserialize)]
pub struct DeploymentMeta {
    pub id: DeploymentId,
    pub project: ProjectName,
    pub state: DeploymentStateMeta,
    pub host: String,
    pub build_logs: Option<String>,
    pub runtime_logs: BTreeMap<DateTime<Utc>, LogItem>,
    pub database_deployment: Option<DatabaseReadyInfo>,
    pub created_at: DateTime<Utc>,
}

impl DeploymentMeta {
    pub fn queued(fqdn: &str, project: ProjectName) -> Self {
        Self::new(fqdn, project, DeploymentStateMeta::Queued)
    }

    pub fn built(fqdn: &str, project: ProjectName) -> Self {
        Self::new(fqdn, project, DeploymentStateMeta::Built)
    }

    fn new(fqdn: &str, project: ProjectName, state: DeploymentStateMeta) -> Self {
        let host = Self::create_host(fqdn, &project);
        Self {
            id: Uuid::new_v4(),
            project,
            state,
            host,
            build_logs: None,
            runtime_logs: BTreeMap::new(),
            database_deployment: None,
            created_at: Utc::now(),
        }
    }

    pub fn create_host(fqdn: &str, project_name: &ProjectName) -> Host {
        format!("{}.{}", project_name, fqdn)
    }
}

impl Display for DeploymentMeta {
    fn fmt(&self, f: &mut Formatter<'_>) -> std::fmt::Result {
        let db = {
            if let Some(info) = &self.database_deployment {
                format!(
                    "\n        Database URI:       {}",
                    info.connection_string_public()
                )
            } else {
                "".to_string()
            }
        };
        write!(
            f,
            r#"
        Project:            {}
        Deployment Id:      {}
        Deployment Status:  {}
        Host:               https://{}
        Created At:         {}{}
        "#,
            self.project, self.id, self.state, self.host, self.created_at, db
        )
    }
}

#[derive(Debug, Clone, Serialize, Deserialize)]
pub struct DatabaseReadyInfo {
<<<<<<< HEAD
    engine: String,
    role_name: String,
    role_password: String,
    database_name: String,
    address_private: String,
    address_public: String,
=======
    pub role_name: String,
    pub role_password: String,
    pub database_name: String,
    pub port: String,
>>>>>>> a21c4563
}

impl DatabaseReadyInfo {
    pub fn new(
<<<<<<< HEAD
        engine: String,
        role_name: String,
        role_password: String,
        database_name: String,
        address_private: String,
        address_public: String,
=======
        role_name: String,
        role_password: String,
        database_name: String,
        port: String,
>>>>>>> a21c4563
    ) -> Self {
        Self {
            engine,
            role_name,
            role_password,
            database_name,
<<<<<<< HEAD
            address_private,
            address_public,
=======
            port,
>>>>>>> a21c4563
        }
    }
    pub fn connection_string_private(&self) -> String {
        format!(
            "{}://{}:{}@{}/{}",
            self.engine,
            self.role_name,
            self.role_password,
            self.address_private,
            self.database_name
        )
    }
    pub fn connection_string_public(&self) -> String {
        format!(
<<<<<<< HEAD
            "{}://{}:{}@{}/{}",
            self.engine,
            self.role_name,
            self.role_password,
            self.address_public,
            self.database_name
=======
            "postgres://{}:{}@{}:{}/{}",
            self.role_name, self.role_password, ip, self.port, self.database_name
>>>>>>> a21c4563
        )
    }
}

/// A label used to represent the deployment state in `DeploymentMeta`
#[derive(Debug, Clone, Serialize, Deserialize)]
pub enum DeploymentStateMeta {
    Queued,
    Built,
    Loaded,
    Deployed,
    Error(String),
    Deleted,
}

impl Display for DeploymentStateMeta {
    fn fmt(&self, f: &mut Formatter<'_>) -> std::fmt::Result {
        let s = match self {
            DeploymentStateMeta::Queued => "QUEUED".to_string(),
            DeploymentStateMeta::Built => "BUILT".to_string(),
            DeploymentStateMeta::Loaded => "LOADED".to_string(),
            DeploymentStateMeta::Deployed => "DEPLOYED".to_string(),
            DeploymentStateMeta::Error(msg) => format!("ERROR: {}", &msg),
            DeploymentStateMeta::Deleted => "DELETED".to_string(),
        };
        write!(f, "{}", s)
    }
}

// TODO: Determine error handling strategy - error types or just use `anyhow`?
#[derive(Debug, Clone, Serialize, Deserialize, Responder)]
#[response(content_type = "json")]
pub enum DeploymentApiError {
    #[response(status = 500)]
    Internal(String),
    #[response(status = 503)]
    Unavailable(String),
    #[response(status = 404)]
    NotFound(String),
    #[response(status = 400)]
    BadRequest(String),
    #[response(status = 409)]
    ProjectAlreadyExists(String),
}

impl Display for DeploymentApiError {
    fn fmt(&self, f: &mut Formatter<'_>) -> std::fmt::Result {
        match self {
            DeploymentApiError::Internal(s) => write!(f, "internal: {}", s),
            DeploymentApiError::Unavailable(s) => write!(f, "unavailable: {}", s),
            DeploymentApiError::NotFound(s) => write!(f, "not found: {}", s),
            DeploymentApiError::BadRequest(s) => write!(f, "bad request: {}", s),
            DeploymentApiError::ProjectAlreadyExists(s) => write!(f, "conflict: {}", s),
        }
    }
}

impl std::error::Error for DeploymentApiError {}

#[derive(Clone, Debug, Deserialize, Serialize)]
pub struct LogItem {
    pub body: String,
    pub level: Level,
    pub target: String,
}<|MERGE_RESOLUTION|>--- conflicted
+++ resolved
@@ -98,73 +98,55 @@
 
 #[derive(Debug, Clone, Serialize, Deserialize)]
 pub struct DatabaseReadyInfo {
-<<<<<<< HEAD
     engine: String,
     role_name: String,
     role_password: String,
     database_name: String,
+    port: String,
     address_private: String,
     address_public: String,
-=======
-    pub role_name: String,
-    pub role_password: String,
-    pub database_name: String,
-    pub port: String,
->>>>>>> a21c4563
 }
 
 impl DatabaseReadyInfo {
     pub fn new(
-<<<<<<< HEAD
         engine: String,
         role_name: String,
         role_password: String,
         database_name: String,
+        port: String,
         address_private: String,
         address_public: String,
-=======
-        role_name: String,
-        role_password: String,
-        database_name: String,
-        port: String,
->>>>>>> a21c4563
     ) -> Self {
         Self {
             engine,
             role_name,
             role_password,
             database_name,
-<<<<<<< HEAD
+            port,
             address_private,
             address_public,
-=======
-            port,
->>>>>>> a21c4563
         }
     }
     pub fn connection_string_private(&self) -> String {
         format!(
-            "{}://{}:{}@{}/{}",
+            "{}://{}:{}@{}:{}/{}",
             self.engine,
             self.role_name,
             self.role_password,
             self.address_private,
+            self.port,
             self.database_name
         )
     }
     pub fn connection_string_public(&self) -> String {
         format!(
-<<<<<<< HEAD
-            "{}://{}:{}@{}/{}",
+            "{}://{}:{}@{}:{}/{}",
             self.engine,
             self.role_name,
             self.role_password,
             self.address_public,
+            self.port,
             self.database_name
-=======
-            "postgres://{}:{}@{}:{}/{}",
-            self.role_name, self.role_password, ip, self.port, self.database_name
->>>>>>> a21c4563
         )
     }
 }
