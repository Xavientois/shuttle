#![doc(
    html_logo_url = "https://raw.githubusercontent.com/getsynth/shuttle/main/resources/logo-square-transparent.png",
    html_favicon_url = "https://raw.githubusercontent.com/getsynth/shuttle/main/resources/favicon.ico"
)]
//! # Shuttle - Deploy Rust apps with a single Cargo subcommand
//! <div style="display: flex; margin-top: 30px; margin-bottom: 30px;">
//! <img src="https://raw.githubusercontent.com/getsynth/shuttle/main/resources/logo-rectangle-transparent.png" width="400px" style="margin-left: auto; margin-right: auto;"/>
//! </div>
//!
//! Hello, and welcome to the <span style="font-family: Sans-Serif;"><a href="https://shuttle.rs">shuttle</a></span> API documentation!
//!
//! Shuttle is an open-source app platform that uses traits and annotations to configure your backend deployments.
//!
//! ## Usage
//! Start by installing the [`cargo shuttle`](https://docs.rs/crate/cargo-shuttle/latest) subcommand by runnning the following in a terminal:
//!
//! ```bash
//! $ cargo install cargo-shuttle
//! ```
//!
//! Now that shuttle is installed, you can create your first project using:
//!
//! ```bash
//! cargo shuttle init my-rocket-app
//! ```
//!
//! By looking at the `Cargo.toml` file of the created project you will see the crate has a `cdylib` type.
//! This is because all shuttle projects are loaded by shuttle during runtime as dynamic libraries.
//! Thus, you can convert any library crate to a shuttle project by adding these lines to `Cargo.toml`.
//!
//! ```toml
//! [lib]
//! crate-type = ["cdylib"]
//! ```
//!
//! Another piece needed for a shuttle project is the `shuttle-service` dependency.
//! Go ahead and update the `shuttle-service` dependency inside `Cargo.toml` to prepare this crate as a rocket project
//! by adding the `web-rocket` feature on the `shuttle-service` dependency.
//!
//! ```toml
//! shuttle-service = { version = "0.3.3", features = ["web-rocket"] }
//! ```
//!
//! Now replace `src/lib.rs` with the following content.
//!
//! ```rust,no_run
//! #[macro_use]
//! extern crate rocket;
//!
//! use shuttle_service::ShuttleRocket;
//!
//! #[get("/hello")]
//! fn hello() -> &'static str {
//!     "Hello, world!"
//! }
//!
//! #[shuttle_service::main]
//! async fn init() -> ShuttleRocket {
//!     let rocket = rocket::build().mount("/", routes![hello]);
//!
//!     Ok(rocket)
//! }
//! ```
//!
//! See the [shuttle_service::main][main] macro for more information on supported services - like Axum.
//! Or look at more complete examples [in the repository](https://github.com/getsynth/shuttle/tree/main/examples), but
//! take note that the examples may update before official releases.
//!
//! ## Running locally
//! To test your app locally before deploying, use:
//!
//! ```bash
//! $ cargo shuttle run
//! ```
//!
//! You should see your app build and start on the default port 8000. You can test this using;
//!
//! ```bash
//! $ curl http://localhost:8000/hello
//! Hello, world!
//! ```
//!
//! ## Deploying
//!
//! You can deploy your service with the [`cargo shuttle`](https://docs.rs/crate/cargo-shuttle/latest) subcommand too.
//! But, you will need to authenticate with the shuttle service first using:
//!
//! ```bash
//! $ cargo shuttle login
//! ```
//!
//! this will open a browser window and prompt you to connect using your GitHub account.
//!
//! Then, deploy the service with:
//!
//! ```bash
//! $ cargo shuttle deploy
//! ```
//!
//! Your service will immediately be available at `{crate_name}.shuttleapp.rs`. For example:
//!
//! ```bash
//! $ curl https://my-rocket-app.shuttleapp.rs/hello
//! Hello, world!
//! ```
//!
//! ## Using `sqlx`
//!
//! Here is a quick example to deploy a service which uses a postgres database and [sqlx](http://docs.rs/sqlx):
//!
//! Add the `sqlx-postgres` feature to the `shuttle-service` dependency inside `Cargo.toml`:
//!
//! ```toml
//! shuttle-service = { version = "0.3.3", features = ["web-rocket", "sqlx-postgres"] }
//! ```
//!
//! Now update the `#[shuttle_service::main]` function to take in a `PgPool`:
//!
//! ```rust,no_run
//! #[macro_use]
//! extern crate rocket;
//!
//! use rocket::State;
//! use sqlx::PgPool;
//! use shuttle_service::ShuttleRocket;
//!
//! struct MyState(PgPool);
//!
//! #[get("/hello")]
//! fn hello(state: &State<MyState>) -> &'static str {
//!     // Do things with `state.0`...
//!     "Hello, Postgres!"
//! }
//!
//! #[shuttle_service::main]
//! async fn rocket(#[shared::Postgres] pool: PgPool) -> ShuttleRocket {
//!     let state = MyState(pool);
//!     let rocket = rocket::build().manage(state).mount("/", routes![hello]);
//!
//!     Ok(rocket)
//! }
//! ```
//!
//! For a local run, shuttle will automatically provision a Postgres instance inside a [Docker](https://www.docker.com/) container on your machine and connect it to the `PgPool`.
//!
//! For deploys, shuttle will provision a database for your application and connect it to the `PgPool` on your behalf.
//!
//! To learn more about shuttle managed services, see [shuttle_service::main][main#getting-shuttle-managed-services].
//!
//! ## Configuration
//!
//! The `cargo shuttle` command can be customised by creating a `Shuttle.toml` in the same location as your `Cargo.toml`.
//!
//! ##### Change the name of your service
//!
//! To have your service deployed with a different name, add a `name` entry in the `Shuttle.toml`:
//!
//! ```toml
//! name = "hello-world"
//! ```
//!
//! If the `name` key is not specified, the service's name will be the same as the crate's name.
//!
//! Alternatively, you can override the project name on the command-line, by passing the --name argument:
//!
//! ```bash
//! cargo shuttle deploy --name=$PROJECT_NAME
//! ```
//!
//! ##### Using Podman instead of Docker
//! If you are using [Podman](https://podman.io/) instead of Docker, then `cargo shuttle run` will give
//! `got unexpected error while inspecting docker container: error trying to connect: No such file or directory` error.
//!
//! To fix this error you will need to expose a rootless socket for Podman first. This can be done using:
//!
//! ```bash
//! podman system service --time=0 unix:///tmp/podman.sock
//! ```
//!
//! Now set the `DOCKER_HOST` environment variable to point to this socket using:
//!
//! ```bash
//! export DOCKER_HOST=unix:///tmp/podman.sock
//! ```
//!
//! Now all `cargo shuttle run` commands will work against Podman.
//!
//! ## Getting API keys
//!
//! After you've installed the [cargo-shuttle](https://docs.rs/crate/cargo-shuttle/latest) command, run:
//!
//! ```bash
//! $ cargo shuttle login
//! ```
//!
//! this will open a browser window and prompt you to connect using your GitHub account.
//!
//! ## We're in alpha 🤗
//!
//! Thanks for using shuttle! We're very happy to have you with us!
//!
//! During our alpha period, API keys are completely free and you can deploy as many services as you want.
//!
//! Just keep in mind that there may be some kinks that require us to take all deployments down once in a while. In certain circumstances we may also have to delete all the data associated with those deployments.
//!
//! To stay updated with the release status of shuttle, [join our Discord](https://discord.gg/H33rRDTm3p)!
//!
//! ## Join Discord
//!
//! If you have any questions, [join our Discord server](https://discord.gg/H33rRDTm3p). There's always someone on there that can help!
//!
//! You can also [open an issue or a discussion on GitHub](https://github.com/getsynth/shuttle).
//!

use std::future::Future;
use std::net::SocketAddr;
use std::pin::Pin;

use async_trait::async_trait;

// Pub uses by `codegen`
pub use log;
pub use tokio::runtime::Runtime;

pub mod database;

pub mod error;
pub use error::Error;

pub mod logger;

#[cfg(feature = "sqlx-postgres")]
pub mod shared;

#[cfg(feature = "secrets")]
pub mod secrets;
#[cfg(feature = "secrets")]
pub use secrets::SecretStore;

#[cfg(any(
    feature = "sqlx-aws-mariadb",
    feature = "sqlx-aws-mysql",
    feature = "sqlx-aws-postgres"
))]
pub mod aws;

#[cfg(feature = "codegen")]
extern crate shuttle_codegen;
#[cfg(feature = "codegen")]
/// Helper macro that generates the entrypoint required by any service - likely the only macro you need in this crate.
///
/// # Without shuttle managed services
/// The simplest usage is when your service does not require any shuttle managed resources, so you only need to return a shuttle supported service:
///
/// ```rust,no_run
/// use shuttle_service::ShuttleRocket;
///
/// #[shuttle_service::main]
/// async fn rocket() -> ShuttleRocket {
///     let rocket = rocket::build();
///
///     Ok(rocket)
/// }
/// ```
///
/// ## shuttle supported services
/// The following types can be returned from a `#[shuttle_service::main]` function and enjoy first class service support in shuttle. Be sure to also enable the correct feature on
/// `shuttle-service` in `Cargo.toml` for the type to be recognized.
///
/// | Return type                           | Feature flag | Service                                     | Version    | Example                                                                             |
/// | ------------------------------------- | ------------ | ------------------------------------------- | ---------- | ----------------------------------------------------------------------------------- |
/// | `ShuttleRocket`                       | web-rocket   | [rocket](https://docs.rs/rocket/0.5.0-rc.2) | 0.5.0-rc.2 | [GitHub](https://github.com/getsynth/shuttle/tree/main/examples/rocket/hello-world) |
/// | `ShuttleAxum`                         | web-axum     | [axum](https://docs.rs/axum/0.5)            | 0.5        | [GitHub](https://github.com/getsynth/shuttle/tree/main/examples/axum/hello-world)   |
/// | `ShuttleTide`                         | web-tide     | [tide](https://docs.rs/tide/0.16.0)         | 0.16.0     | [GitHub](https://github.com/getsynth/shuttle/tree/main/examples/tide/hello-world)   |
/// | `Result<T, shuttle_service::Error>`   | web-tower    | [tower](https://docs.rs/tower/0.4.12)       | 0.14.12    | [GitHub](https://github.com/getsynth/shuttle/tree/main/examples/tower/hello-world)  |
///
/// # Getting shuttle managed services
<<<<<<< HEAD
/// The shuttle is able to manage service dependencies for you. These services are passed in as inputs to your main function and are configured using attributes:
=======
/// Shuttle is able to manage service dependencies for you. These are passed in as inputs to your `#[shuttle_service::main]` function:
>>>>>>> a21c4563
/// ```rust,no_run
/// use sqlx::PgPool;
/// use shuttle_service::ShuttleRocket;
///
/// struct MyState(PgPool);
///
/// #[shuttle_service::main]
/// async fn rocket(#[shared::Postgres] pool: PgPool) -> ShuttleRocket {
///     let state = MyState(pool);
///     let rocket = rocket::build().manage(state);
///
///     Ok(rocket)
/// }
/// ```
///
/// ## shuttle managed dependencies
/// The following dependencies can be managed by shuttle - remember to enable their feature flags for the `shuttle-service` dependency in `Cargo.toml` and configure them using an attribute annotation:
///
/// | Argument type                                                       | Feature flag      | Attribute            | Dependency                                                                                         | Example                                                                          |
/// | ------------------------------------------------------------------- | ----------------- | -------------------- | -------------------------------------------------------------------------------------------------- | -------------------------------------------------------------------------------- |
/// | [`PgPool`](https://docs.rs/sqlx/latest/sqlx/type.PgPool.html)       | sqlx-postgres     | `shared::Postgres`   | A shared PostgresSql instance accessed using [sqlx](https://docs.rs/sqlx)                          | [GitHub](https://github.com/getsynth/shuttle/tree/main/examples/rocket/postgres) |
/// | [`MySqlPool`](https://docs.rs/sqlx/latest/sqlx/type.MySqlPool.html) | sqlx-aws-mariadb  | `aws::rds::MariaDB`  | An AWS RDS MariaDB instance tied to your instance and accessed using [sqlx](https://docs.rs/sqlx)  |                                                                                  |
/// | [`MySqlPool`](https://docs.rs/sqlx/latest/sqlx/type.MySqlPool.html) | sqlx-aws-mysql    | `aws::rds::MySql`    | An AWS RDS MySql instance tied to your instance and accessed using [sqlx](https://docs.rs/sqlx)    |                                                                                  |
/// | [`PgPool`](https://docs.rs/sqlx/latest/sqlx/type.PgPool.html)       | sqlx-aws-postgres | `aws::rds::Postgres` | An AWS RDS Postgres instance tied to your instance and accessed using [sqlx](https://docs.rs/sqlx) | [GitHub](https://github.com/getsynth/shuttle/tree/main/examples/tide/postgres)   |
pub use shuttle_codegen::main;
use tokio::task::JoinHandle;

#[cfg(feature = "loader")]
pub mod loader;

/// Factories can be used to request the provisioning of additional resources (like databases).
///
/// An instance of factory is passed by the deployer as an argument to [Service::build][Service::build] in the initial phase of deployment.
///
/// Also see the [declare_service!][declare_service] macro.
#[async_trait]
pub trait Factory: Send + Sync {
    /// Declare that the [Service][Service] requires a Postgres database.
    ///
    /// Returns the connection string to the provisioned database.
    async fn get_sql_connection_string(
        &mut self,
        db_type: database::Type,
    ) -> Result<String, crate::Error>;
}

/// Used to get resources of type `T` from factories.
///
/// This is mainly meant for consumption by our code generator and should generally not be implemented by users.
/// Some resources cannot cross the boundary between the api runtime and the runtime of services. These resources
/// should be created on the passed in runtime.
#[async_trait]
pub trait ResourceBuilder<T> {
    fn new() -> Self;
    async fn build(self, factory: &mut dyn Factory, runtime: &Runtime) -> Result<T, crate::Error>;
}

/// A tokio handle the service was started on
pub type ServeHandle = JoinHandle<Result<(), anyhow::Error>>;

/// The core trait of the shuttle platform. Every crate deployed to shuttle needs to implement this trait.
///
/// Use the [declare_service!][crate::declare_service] macro to expose your implementation to the deployment backend.
#[async_trait]
pub trait Service: Send + Sync {
    /// This function is run exactly once on each instance of a deployment, prior to calling [bind][Service::bind].
    ///
    /// The passed [Factory][Factory] can be used to configure additional resources (like databases).
    /// And the logger is for logging all runtime events
    ///
    /// The default is a noop that returns `Ok(())`.
    async fn build(
        &mut self,
        _: &mut dyn Factory,
        _logger: Box<dyn log::Log>,
    ) -> Result<(), Error> {
        Ok(())
    }

    /// This function is run exactly once on each instance of a deployment.
    ///
    /// The deployer expects this instance of [Service][Service] to bind to the passed [SocketAddr][SocketAddr].
    fn bind(&mut self, addr: SocketAddr) -> Result<ServeHandle, error::Error>;
}

/// A convenience trait for handling out of the box conversions into [Service][Service] instances.
pub trait IntoService {
    /// The [Service][Service] instance this converts to.
    type Service: Service;

    /// Convert into a [Service][Service] instance.
    fn into_service(self) -> Self::Service;
}

pub type StateBuilder<T> =
    for<'a> fn(
        &'a mut dyn Factory,
        &'a Runtime,
        Box<dyn log::Log>,
    ) -> Pin<Box<dyn Future<Output = Result<T, Error>> + Send + 'a>>;

/// A wrapper that takes a user's future, gives the future a factory, and takes the returned service from the future
/// The returned service will be deployed by shuttle
pub struct SimpleService<T> {
    service: Option<T>,
    builder: Option<StateBuilder<T>>,
    runtime: Runtime,
}

impl<T> IntoService
    for for<'a> fn(
        &'a mut dyn Factory,
        &'a Runtime,
        Box<dyn log::Log>,
    ) -> Pin<Box<dyn Future<Output = Result<T, Error>> + Send + 'a>>
where
    SimpleService<T>: Service,
{
    type Service = SimpleService<T>;

    fn into_service(self) -> Self::Service {
        SimpleService {
            service: None,
            builder: Some(self),
            runtime: Runtime::new().unwrap(),
        }
    }
}

#[cfg(feature = "web-rocket")]
#[async_trait]
impl Service for SimpleService<rocket::Rocket<rocket::Build>> {
    async fn build(
        &mut self,
        factory: &mut dyn Factory,
        logger: Box<dyn log::Log>,
    ) -> Result<(), Error> {
        if let Some(builder) = self.builder.take() {
            let rocket = builder(factory, &self.runtime, logger).await?;
            self.service = Some(rocket);
        }

        Ok(())
    }

    fn bind(&mut self, addr: SocketAddr) -> Result<ServeHandle, error::Error> {
        let rocket = self.service.take().expect("service has already been bound");
        let shutdown = rocket::config::Shutdown {
            ctrlc: false,
            ..rocket::config::Shutdown::default()
        };

        let config = rocket::Config {
            address: addr.ip(),
            port: addr.port(),
            log_level: rocket::config::LogLevel::Off,
            shutdown,
            ..Default::default()
        };
        let launched = rocket.configure(config).launch();
        let handle = self.runtime.spawn(async {
            let _rocket = launched.await.map_err(error::CustomError::new)?;

            Ok(())
        });
        Ok(handle)
    }
}

#[allow(dead_code)]
#[cfg(feature = "web-rocket")]
pub type ShuttleRocket = Result<rocket::Rocket<rocket::Build>, Error>;

#[cfg(feature = "web-axum")]
#[async_trait]
impl Service for SimpleService<sync_wrapper::SyncWrapper<axum::Router>> {
    async fn build(
        &mut self,
        factory: &mut dyn Factory,
        logger: Box<dyn log::Log>,
    ) -> Result<(), Error> {
        if let Some(builder) = self.builder.take() {
            let axum = builder(factory, &self.runtime, logger).await?;
            self.service = Some(axum);
        }

        Ok(())
    }

    fn bind(&mut self, addr: SocketAddr) -> Result<ServeHandle, error::Error> {
        let axum = self
            .service
            .take()
            .expect("service has already been bound")
            .into_inner();

        let handle = self.runtime.spawn(async move {
            axum::Server::bind(&addr)
                .serve(axum.into_make_service())
                .await
                .map_err(error::CustomError::new)
        });

        Ok(handle)
    }
}

#[allow(dead_code)]
#[cfg(feature = "web-axum")]
pub type ShuttleAxum = Result<sync_wrapper::SyncWrapper<axum::Router>, Error>;

#[cfg(feature = "web-tide")]
#[async_trait]
impl<T> Service for SimpleService<tide::Server<T>>
where
    T: Clone + Send + Sync + 'static,
{
    async fn build(
        &mut self,
        factory: &mut dyn Factory,
        logger: Box<dyn log::Log>,
    ) -> Result<(), Error> {
        if let Some(builder) = self.builder.take() {
            let tide = builder(factory, &self.runtime, logger).await?;
            self.service = Some(tide);
        }

        Ok(())
    }

    fn bind(&mut self, addr: SocketAddr) -> Result<ServeHandle, error::Error> {
        let tide = self.service.take().expect("service has already been bound");

        let handle = self
            .runtime
            .spawn(async move { tide.listen(addr).await.map_err(error::CustomError::new) });

        Ok(handle)
    }
}

#[allow(dead_code)]
#[cfg(feature = "web-tide")]
pub type ShuttleTide<T> = Result<tide::Server<T>, Error>;

#[cfg(feature = "web-tower")]
#[async_trait]
impl<T> Service for SimpleService<T>
where
    T: tower::Service<hyper::Request<hyper::Body>, Response = hyper::Response<hyper::Body>>
        + Clone
        + Send
        + Sync
        + 'static,
    T::Error: std::error::Error + Send + Sync,
    T::Future: std::future::Future + Send + Sync,
{
    async fn build(
        &mut self,
        factory: &mut dyn Factory,
        logger: Box<dyn log::Log>,
    ) -> Result<(), Error> {
        if let Some(builder) = self.builder.take() {
            let tower = builder(factory, &self.runtime, logger).await?;
            self.service = Some(tower);
        }

        Ok(())
    }

    fn bind(&mut self, addr: SocketAddr) -> Result<ServeHandle, error::Error> {
        let service = self.service.take().expect("service has already been bound");

        let handle = self.runtime.spawn(async move {
            let shared = tower::make::Shared::new(service);
            hyper::Server::bind(&addr)
                .serve(shared)
                .await
                .map_err(error::CustomError::new)?;

            Ok(())
        });

        Ok(handle)
    }
}

pub const VERSION: &str = env!("CARGO_PKG_VERSION");

/// Helper macro that generates the entrypoint required of any service.
///
/// Can be used in one of two ways:
///
/// ## Without a state
///
/// If your service does not require a state (like a database connection pool), just pass a type and a constructor function:
///
/// ```rust,no_run
/// #[macro_use]
/// extern crate shuttle_service;
///
/// use rocket::{Rocket, Build};
///
/// fn rocket() -> Rocket<Build> {
///     rocket::build()
/// }
///
/// declare_service!(Rocket<Build>, rocket);
/// ```
///
/// The constructor function must return an instance of the type passed as first argument. Furthermore, the type must implement [IntoService][IntoService].
///
/// ## With a state
///
/// If your service requires a state, pass a type, a constructor and a state builder:
///
/// ```rust,no_run
/// use rocket::{Rocket, Build};
/// use sqlx::PgPool;
///
/// #[macro_use]
/// extern crate shuttle_service;
/// use shuttle_service::{Factory, Error};
///
/// struct MyState(PgPool);
///
/// async fn state(factory: &mut dyn Factory) -> Result<MyState, shuttle_service::Error> {
///    let pool = sqlx::postgres::PgPoolOptions::new()
///        .connect(&factory.get_sql_connection_string().await?)
///        .await?;
///    Ok(MyState(pool))
/// }
///
/// fn rocket() -> Rocket<Build> {
///     rocket::build()
/// }
///
/// declare_service!(Rocket<Build>, rocket, state);
/// ```
///
/// The state builder will be called when the deployer calls [Service::build][Service::build].
///
#[macro_export]
macro_rules! declare_service {
    ($service_type:ty, $constructor:path) => {
        #[no_mangle]
        pub extern "C" fn _create_service() -> *mut dyn $crate::Service {
            // Ensure constructor returns concrete type.
            let constructor: fn() -> $service_type = $constructor;

            let obj = $crate::IntoService::into_service(constructor());
            let boxed: Box<dyn $crate::Service> = Box::new(obj);
            Box::into_raw(boxed)
        }
    };
    ($service_type:ty, $constructor:path, $state_builder:path) => {
        #[no_mangle]
        pub extern "C" fn _create_service() -> *mut dyn $crate::Service {
            // Ensure constructor returns concrete type.
            let constructor: fn() -> $service_type = $constructor;

            // Ensure state builder is a function
            let state_builder: fn(
                &mut dyn $crate::Factory,
            ) -> std::pin::Pin<
                Box<dyn std::future::Future<Output = Result<_, $crate::Error>> + Send + '_>,
            > = |factory| Box::pin($state_builder(factory));

            let obj = $crate::IntoService::into_service((constructor(), state_builder));
            let boxed: Box<dyn $crate::Service> = Box::new(obj);
            Box::into_raw(boxed)
        }
    };
}<|MERGE_RESOLUTION|>--- conflicted
+++ resolved
@@ -275,11 +275,7 @@
 /// | `Result<T, shuttle_service::Error>`   | web-tower    | [tower](https://docs.rs/tower/0.4.12)       | 0.14.12    | [GitHub](https://github.com/getsynth/shuttle/tree/main/examples/tower/hello-world)  |
 ///
 /// # Getting shuttle managed services
-<<<<<<< HEAD
-/// The shuttle is able to manage service dependencies for you. These services are passed in as inputs to your main function and are configured using attributes:
-=======
-/// Shuttle is able to manage service dependencies for you. These are passed in as inputs to your `#[shuttle_service::main]` function:
->>>>>>> a21c4563
+/// Shuttle is able to manage service dependencies for you. These services are passed in as inputs to your `#[shuttle_service::main]` function and are configured using attributes:
 /// ```rust,no_run
 /// use sqlx::PgPool;
 /// use shuttle_service::ShuttleRocket;
