data "aws_caller_identity" "current" {}

locals {
<<<<<<< HEAD
  account_id   = data.aws_caller_identity.current.account_id
  data_dir     = "/opt/shuttle"
  docker_image = "public.ecr.aws/shuttle/backend"
=======
  data_dir                 = "/opt/shuttle"
  docker_backend_image     = "public.ecr.aws/shuttle/backend"
  docker_provisioner_image = "public.ecr.aws/shuttle/provisioner"
>>>>>>> a21c4563
}

resource "random_string" "initial_key" {
  length  = 16
  special = false
  lower   = true
  number  = true
  upper   = true
}<|MERGE_RESOLUTION|>--- conflicted
+++ resolved
@@ -1,15 +1,10 @@
 data "aws_caller_identity" "current" {}
 
 locals {
-<<<<<<< HEAD
-  account_id   = data.aws_caller_identity.current.account_id
-  data_dir     = "/opt/shuttle"
-  docker_image = "public.ecr.aws/shuttle/backend"
-=======
+  account_id               = data.aws_caller_identity.current.account_id
   data_dir                 = "/opt/shuttle"
   docker_backend_image     = "public.ecr.aws/shuttle/backend"
   docker_provisioner_image = "public.ecr.aws/shuttle/provisioner"
->>>>>>> a21c4563
 }
 
 resource "random_string" "initial_key" {
